"""
The module ``fluke.server`` provides the base classes for the servers in ``fluke``.
"""
from __future__ import annotations
<<<<<<< HEAD
from rich.progress import track, open as openprg
import numpy as np
from typing import Any, Iterable
=======

>>>>>>> cca2a52a
from collections import OrderedDict
from typing import TYPE_CHECKING, Any, Iterable, Union

import numpy as np
import torch
from rich.progress import track
from torch import device
from torch.nn import Module

from . import DDict, GlobalSettings, ObserverSubject  # NOQA
from .comm import Channel, Message  # NOQA
from .data import FastDataLoader  # NOQA
from .evaluation import Evaluator  # NOQA
from .utils.model import STATE_DICT_KEYS_TO_IGNORE  # NOQA

if TYPE_CHECKING:
    from .client import Client


__all__ = [
    "Server"
]

torch.serialization.add_safe_globals([set])


class Server(ObserverSubject):
    """Basic Server for Federated Learning.
    This class is the base class for all servers in ``fluke``. It implements the basic
    functionalities of a federated learning server. The default behaviour of this server is based
    on the Federated Averaging algorithm. The server is responsible for coordinating the learning
    process, selecting the clients for each round, sending the global model to the clients, and
    aggregating the models received from the clients at the end of the round. The server also
    evaluates the model server-side (if the test data is provided).

    Attributes:
        hyper_params (DDict):
          The hyper-parameters of the server. The default hyper-parameters are:

          - weighted: A boolean indicating if the clients should be weighted by the number of
            samples when aggregating the models.

          When a new server class inherits from this class, it must add all its hyper-parameters
          to this dictionary.
        device (torch.device): The device where the server runs.
        model (torch.nn.Module): The federated model to be trained.
        clients (Iterable[Client]): The clients that will participate in the federated learning
          process.
        rounds (int): The number of rounds that have been executed.
        test_set (FastDataLoader): The test data to evaluate the model. If None, the model
          will not be evaluated server-side.
        evaluator (Evaluator): The evaluator to compute the evaluation metrics.

    Args:
        model (torch.nn.Module): The federated model to be trained.
<<<<<<< HEAD
        test_data (FastDataLoader): The test data to evaluate the model.
=======
        test_set (FastDataLoader): The test data to evaluate the model.
>>>>>>> cca2a52a
        clients (Iterable[Client]): The clients that will participate in the federated learning
          process.
        evaluator (Evaluator): The evaluator to compute the evaluation metrics.
        eval_every (int): The number of rounds between evaluations. Defaults to 1.
        weighted (bool): A boolean indicating if the clients should be weighted by the
          number of samples when aggregating the models. Defaults to False.
    """

    def __init__(self,
                 model: torch.nn.Module,
<<<<<<< HEAD
                 test_data: FastDataLoader,
                 clients: Iterable[Client],
                 eval_every: int = 1,
=======
                 test_set: FastDataLoader,
                 clients: Iterable[Client],
>>>>>>> cca2a52a
                 weighted: bool = False):
        super().__init__()
        self.hyper_params = DDict(
            weighted=weighted
        )
        self.device: device = GlobalSettings().get_device()
        self.model: Module = model
        self.clients: Iterable[Client] = clients
        self._channel: Channel = Channel()
        self.n_clients: int = len(clients)
        self.rounds: int = 0
        self.test_set: FastDataLoader = test_set
        self._participants: set[int] = set()

        for client in self.clients:
            client.set_server(self)

    @property
    def channel(self) -> Channel:
        """The channel to communicate with the clients.

        Important:
            Always use this channel to exchange data/information with the clients.
            The server should directly call the clients' methods only to trigger specific actions.

        Returns:
            Channel: The channel to communicate with the clients.
        """
        return self._channel

    @property
    def has_test(self) -> bool:
        """Return whether the server can evaluate the model.

        Returns:
            bool: True if the server can evaluate the model, False otherwise.
        """
        return self.test_set is not None

    @property
    def has_model(self) -> bool:
        """Return whether the server owns a global model.

        Returns:
            bool: True if the server owns a global model, False otherwise.
        """
        return self.model is not None

    def broadcast_model(self, eligible: Iterable[Client]) -> None:
        """Broadcast the global model to the clients.

        Args:
            eligible (Iterable[Client]): The clients that will receive the global model.
        """
        self.channel.broadcast(Message(self.model, "model", self), eligible)

    def fit(self,
            n_rounds: int = 10,
            eligible_perc: float = 0.1,
            finalize: bool = True,
<<<<<<< HEAD
            **kwargs) -> None:
=======
            **kwargs: dict[str, Any]) -> None:
>>>>>>> cca2a52a
        """Run the federated learning algorithm.
        The default behaviour of this method is to run the Federated Averaging algorithm. The server
        selects a percentage of the clients to participate in each round, sends the global model to
        the clients, which compute the local updates and send them back to the server. The server
        aggregates the models of the clients and repeats the process for a number of rounds.
        During the process, the server evaluates the global model and the local model every
        ``eval_every`` rounds.

        Args:
            n_rounds (int, optional): The number of rounds to run. Defaults to 10.
            eligible_perc (float, optional): The percentage of clients that will be selected for
              each round. Defaults to 0.1.
            finalize (bool, optional): If True, the server will finalize the federated learning
                process. Defaults to True.
            **kwargs: Additional keyword arguments.
        """
        with GlobalSettings().get_live_renderer():
            progress_fl = GlobalSettings().get_progress_bar("FL")
            progress_client = GlobalSettings().get_progress_bar("clients")
            client_x_round = int(self.n_clients * eligible_perc)
            task_rounds = progress_fl.add_task("[red]FL Rounds", total=n_rounds*client_x_round)
            task_local = progress_client.add_task("[green]Local Training", total=client_x_round)

            total_rounds = self.rounds + n_rounds
            for round in range(self.rounds, total_rounds):
                self._notify_start_round(round + 1, self.model)
                eligible = self.get_eligible_clients(eligible_perc)
                self._notify_selected_clients(round + 1, eligible)
                self.broadcast_model(eligible)

                for c, client in enumerate(eligible):
                    client.local_update(round + 1)
                    progress_client.update(task_id=task_local, completed=c+1)
                    progress_fl.update(task_id=task_rounds, advance=1)

                self.aggregate(eligible)
                self._compute_evaluation(round, eligible)
                self._notify_end_round(round + 1)
                self.rounds += 1
            progress_fl.remove_task(task_rounds)
            progress_client.remove_task(task_local)

        if finalize:
            self.finalize()
<<<<<<< HEAD
=======

    def _compute_evaluation(self, round: int, eligible: Iterable[Client]) -> None:
        evaluator = GlobalSettings().get_evaluator()

        if GlobalSettings().get_eval_cfg().locals:
            client_evals = {client.index: client.evaluate(evaluator, self.test_set)
                            for client in eligible}
            self._notify_evaluation(round + 1, "locals", client_evals)
>>>>>>> cca2a52a

        if GlobalSettings().get_eval_cfg().server:
            evals = self.evaluate(evaluator, self.test_set)
            self._notify_evaluation(round + 1, "global", evals)

    def evaluate(self, evaluator: Evaluator, test_set: FastDataLoader) -> dict[str, float]:
        """Evaluate the global federated model on the ``test_set``.
        If the test set is not set, the method returns an empty dictionary.

        Returns:
            dict[str, float]: The evaluation results. The keys are the metrics and the values are
                the results.
        """
<<<<<<< HEAD
        if self.test_data is not None:
            return ClassificationEval(None,  # self.clients[0].hyper_params.loss_fn,
                                      #   self.model.output_size,
                                      self.test_data.num_labels,
                                      device=self.device).evaluate(self.model,
                                                                   self.test_data)
=======
        if test_set is not None:
            return evaluator.evaluate(self.rounds + 1, self.model, test_set)
>>>>>>> cca2a52a
        return {}

    def finalize(self) -> None:
        """Finalize the federated learning process.
        The finalize method is called at the end of the federated learning process. The client-side
        evaluation is only done if the client has participated in at least one round.
        """
        client_to_eval = [client for client in self.clients if client.index in self._participants]
        self.broadcast_model(client_to_eval)
        for client in track(client_to_eval, "Finalizing federation...", transient=True):
            client.finalize()
        # self._compute_evaluation(self.rounds, client_to_eval)
        self._notify_finalize()

    def get_eligible_clients(self, eligible_perc: float) -> Iterable[Client]:
        """Get the clients that will participate in the current round.

        Args:
            eligible_perc (float): The percentage of clients that will be selected.

        Returns:
            Iterable[Client]: The clients that will participate in the current round.
        """
        if eligible_perc == 1:
            if not self._participants:
                self._participants = set(range(self.n_clients))
            return self.clients
        n = int(self.n_clients * eligible_perc)
        selected = np.random.choice(self.clients, n, replace=False)
        self._participants.update([c.index for c in selected])
        return selected

    def get_client_models(self, eligible: Iterable[Client], state_dict: bool = True) -> list[Any]:
        """Retrieve the models of the clients.
        This method assumes that the clients have already sent their models to the server.

        Args:
            eligible (Iterable[Client]): The clients that will participate in the aggregation.
            state_dict (bool, optional): If True, the method returns the state_dict of the models.
              Otherwise, it returns the models. Defaults to True.

        Returns:
            list[torch.nn.Module]: The models of the clients.
        """
        client_models = [self.channel.receive(self, client, "model").payload
                         for client in eligible]
        if state_dict:
            return [m.state_dict() for m in client_models]
        return client_models

    def _get_client_weights(self, eligible: Iterable[Client]):
        """Get the weights of the clients for the aggregation.
        The weights are calculated based on the number of samples of each client.
        If the hyperparameter ``weighted`` is True, the clients are weighted by their number of
        samples. Otherwise, all clients have the same weight.

        Caution:
            The computation of the weights do not adhere to the "best-practices" of ``fluke``
            because the server should not have direct access to the number of samples of the
            clients. Thus, the computation of the weights should be done communicating with the
            clients through the channel, but for simplicity, we are not following this practice
            here. However, the communication overhead is negligible and does not affect the logged
            performance.

        Args:
            eligible (Iterable[Client]): The clients that will participate in the aggregation.

        Returns:
            list[float]: The weights of the clients.
        """
        if "weighted" in self.hyper_params.keys() and self.hyper_params.weighted:
            num_ex = [client.n_examples for client in eligible]
            tot_ex = sum(num_ex)
            return [num_ex[i] / tot_ex for i in range(len(eligible))]
        else:
            return [1. / len(eligible)] * len(eligible)

    @torch.no_grad()
    def aggregate(self, eligible: Iterable[Client]) -> None:
<<<<<<< HEAD
        """Aggregate the models of the clients.
=======
        r"""Aggregate the models of the clients.
>>>>>>> cca2a52a
        The aggregation is done by averaging the models of the clients. If the hyperparameter
        ``weighted`` is True, the clients are weighted by their number of samples.
        The method directly updates the model of the server. Formally, let :math:`\theta` be the
        model of the server, :math:`\theta_i` the model of client :math:`i`, and :math:`w_i` the
        weight of client :math:`i` such that :math:`\sum_{i=1}^{N} w_i = 1`. The aggregation is
        done as follows [FedAVG]_:

        .. math::
            \\theta = \\sum_{i=1}^{N} w_i \\theta_i

        Args:
            eligible (Iterable[Client]): The clients that will participate in the aggregation.

        References:
            .. [FedAVG] H. B. McMahan, E. Moore, D. Ramage, S. Hampson, and B. A. y Arcas,
               "Communication-Efficient Learning of Deep Networks from Decentralized Data".
               In AISTATS (2017).
        """
        avg_model_sd = OrderedDict()
        clients_sd = self.get_client_models(eligible)
        weights = self._get_client_weights(eligible)
        for key in self.model.state_dict().keys():
            if key.endswith(STATE_DICT_KEYS_TO_IGNORE):
                avg_model_sd[key] = self.model.state_dict()[key].clone()
                continue
            for i, client_sd in enumerate(clients_sd):
                if key not in avg_model_sd:
                    avg_model_sd[key] = weights[i] * client_sd[key]
                else:
                    avg_model_sd[key] = avg_model_sd[key] + weights[i] * client_sd[key]

        self.model.load_state_dict(avg_model_sd)

    def _notify_start_round(self, round: int, global_model: Any) -> None:
        """Notify the observers that a new round has started.

        Args:
            round (int): The round number.
            global_model (Any): The current global model.
        """
        for observer in self._observers:
            observer.start_round(round, global_model)

<<<<<<< HEAD
    def _notify_end_round(self,
                          round: int,
                          evals: dict[str, float],
                          client_evals: Iterable[Any]) -> None:
=======
    def _notify_evaluation(self,
                           round: int,
                           type: str,
                           evals: Union[dict[str, float], dict[int, dict[str, float]]]) -> None:
>>>>>>> cca2a52a
        """Notify the observers that a round has ended.

        Args:
            round (int): The round number.
            global_model (Any): The current global model.
            data (FastDataLoader): The test data.
            client_evals (Iterable[Any]): The evaluation metrics of the clients.
        """
        for observer in self._observers:
            observer.server_evaluation(round, type, evals)

<<<<<<< HEAD
    def _notify_selected_clients(self, round: int, clients: Iterable[Any]) -> None:
        """Notify the observers that the clients have been selected for the current round.

        Args:
            round (int): The round number.
            clients (Iterable[Any]): The clients selected for the current round.
=======
    def _notify_end_round(self, round: int) -> None:
        """Notify the observers that a round has ended.

        Args:
            round (int): The round number.
            global_model (Any): The current global model.
            data (FastDataLoader): The test data.
            client_evals (Iterable[Any]): The evaluation metrics of the clients.
>>>>>>> cca2a52a
        """
        for observer in self._observers:
            observer.end_round(round)

    def _notify_selected_clients(self, round: int, clients: Iterable[Any]) -> None:
        """Notify the observers that the clients have been selected for the current round.

        Args:
            round (int): The round number.
            clients (Iterable[Any]): The clients selected for the current round.
        """
        for observer in self._observers:
            observer.selected_clients(round, clients)

<<<<<<< HEAD
    def _notify_finalize(self, client_evals: Iterable[Any]) -> None:
        """Notify the observers that the federated learning process has ended.

        Args:
=======
    def _notify_finalize(self) -> None:
        """Notify the observers that the federated learning process has ended.

        Args:
            evals (dict[str, float]): The evaluation metrics of the global model.
>>>>>>> cca2a52a
            client_evals (Iterable[Any]): The evaluation metrics of the clients.
        """
        for observer in self._observers:
            observer.finished(self.rounds + 1)

    def __str__(self) -> str:
        hpstr = ", ".join([f"{h}={str(v)}" for h, v in self.hyper_params.items()])
        return f"{self.__class__.__name__}({hpstr})"

    def __repr__(self) -> str:
        return str(self)

<<<<<<< HEAD
    def save(self, path: str) -> None:
        """Save the server/s state to file.

        Args:
            path (str): The path to save the server.
        """
        state = {
=======
    def state_dict(self) -> dict:
        """Return the server's state as a dictionary.

        Returns:
            dict: The server's state.
        """
        return {
>>>>>>> cca2a52a
            "model": self.model.state_dict(),
            "rounds": self.rounds,
            "participants": self._participants
        }
<<<<<<< HEAD
        torch.save(state, path)
=======

    def save(self, path: str) -> None:
        """Save the server's state to file.

        Args:
            path (str): The path to save the server.
        """
        torch.save(self.state_dict(), path)
>>>>>>> cca2a52a

    def load(self, path: str) -> None:
        """Load the server's state from file.

        Args:
<<<<<<< HEAD
            path (str): The path to load the server.
        """
        with openprg(path, "rb", transient=True) as file:
            state = torch.load(file)
        # state = torch.load(path)
=======
            path (str): The path to load the server's state.
        """
        state = torch.load(path, weights_only=True)
>>>>>>> cca2a52a
        self.model.load_state_dict(state["model"])
        self.rounds = state["rounds"]
        self._participants = set(state["participants"])<|MERGE_RESOLUTION|>--- conflicted
+++ resolved
@@ -2,13 +2,7 @@
 The module ``fluke.server`` provides the base classes for the servers in ``fluke``.
 """
 from __future__ import annotations
-<<<<<<< HEAD
-from rich.progress import track, open as openprg
-import numpy as np
-from typing import Any, Iterable
-=======
-
->>>>>>> cca2a52a
+
 from collections import OrderedDict
 from typing import TYPE_CHECKING, Any, Iterable, Union
 
@@ -64,11 +58,7 @@
 
     Args:
         model (torch.nn.Module): The federated model to be trained.
-<<<<<<< HEAD
-        test_data (FastDataLoader): The test data to evaluate the model.
-=======
         test_set (FastDataLoader): The test data to evaluate the model.
->>>>>>> cca2a52a
         clients (Iterable[Client]): The clients that will participate in the federated learning
           process.
         evaluator (Evaluator): The evaluator to compute the evaluation metrics.
@@ -79,14 +69,8 @@
 
     def __init__(self,
                  model: torch.nn.Module,
-<<<<<<< HEAD
-                 test_data: FastDataLoader,
-                 clients: Iterable[Client],
-                 eval_every: int = 1,
-=======
                  test_set: FastDataLoader,
                  clients: Iterable[Client],
->>>>>>> cca2a52a
                  weighted: bool = False):
         super().__init__()
         self.hyper_params = DDict(
@@ -147,11 +131,7 @@
             n_rounds: int = 10,
             eligible_perc: float = 0.1,
             finalize: bool = True,
-<<<<<<< HEAD
-            **kwargs) -> None:
-=======
             **kwargs: dict[str, Any]) -> None:
->>>>>>> cca2a52a
         """Run the federated learning algorithm.
         The default behaviour of this method is to run the Federated Averaging algorithm. The server
         selects a percentage of the clients to participate in each round, sends the global model to
@@ -196,8 +176,6 @@
 
         if finalize:
             self.finalize()
-<<<<<<< HEAD
-=======
 
     def _compute_evaluation(self, round: int, eligible: Iterable[Client]) -> None:
         evaluator = GlobalSettings().get_evaluator()
@@ -206,7 +184,6 @@
             client_evals = {client.index: client.evaluate(evaluator, self.test_set)
                             for client in eligible}
             self._notify_evaluation(round + 1, "locals", client_evals)
->>>>>>> cca2a52a
 
         if GlobalSettings().get_eval_cfg().server:
             evals = self.evaluate(evaluator, self.test_set)
@@ -220,17 +197,8 @@
             dict[str, float]: The evaluation results. The keys are the metrics and the values are
                 the results.
         """
-<<<<<<< HEAD
-        if self.test_data is not None:
-            return ClassificationEval(None,  # self.clients[0].hyper_params.loss_fn,
-                                      #   self.model.output_size,
-                                      self.test_data.num_labels,
-                                      device=self.device).evaluate(self.model,
-                                                                   self.test_data)
-=======
         if test_set is not None:
             return evaluator.evaluate(self.rounds + 1, self.model, test_set)
->>>>>>> cca2a52a
         return {}
 
     def finalize(self) -> None:
@@ -310,11 +278,7 @@
 
     @torch.no_grad()
     def aggregate(self, eligible: Iterable[Client]) -> None:
-<<<<<<< HEAD
-        """Aggregate the models of the clients.
-=======
         r"""Aggregate the models of the clients.
->>>>>>> cca2a52a
         The aggregation is done by averaging the models of the clients. If the hyperparameter
         ``weighted`` is True, the clients are weighted by their number of samples.
         The method directly updates the model of the server. Formally, let :math:`\theta` be the
@@ -358,17 +322,10 @@
         for observer in self._observers:
             observer.start_round(round, global_model)
 
-<<<<<<< HEAD
-    def _notify_end_round(self,
-                          round: int,
-                          evals: dict[str, float],
-                          client_evals: Iterable[Any]) -> None:
-=======
     def _notify_evaluation(self,
                            round: int,
                            type: str,
                            evals: Union[dict[str, float], dict[int, dict[str, float]]]) -> None:
->>>>>>> cca2a52a
         """Notify the observers that a round has ended.
 
         Args:
@@ -380,14 +337,6 @@
         for observer in self._observers:
             observer.server_evaluation(round, type, evals)
 
-<<<<<<< HEAD
-    def _notify_selected_clients(self, round: int, clients: Iterable[Any]) -> None:
-        """Notify the observers that the clients have been selected for the current round.
-
-        Args:
-            round (int): The round number.
-            clients (Iterable[Any]): The clients selected for the current round.
-=======
     def _notify_end_round(self, round: int) -> None:
         """Notify the observers that a round has ended.
 
@@ -396,7 +345,6 @@
             global_model (Any): The current global model.
             data (FastDataLoader): The test data.
             client_evals (Iterable[Any]): The evaluation metrics of the clients.
->>>>>>> cca2a52a
         """
         for observer in self._observers:
             observer.end_round(round)
@@ -411,18 +359,11 @@
         for observer in self._observers:
             observer.selected_clients(round, clients)
 
-<<<<<<< HEAD
-    def _notify_finalize(self, client_evals: Iterable[Any]) -> None:
-        """Notify the observers that the federated learning process has ended.
-
-        Args:
-=======
     def _notify_finalize(self) -> None:
         """Notify the observers that the federated learning process has ended.
 
         Args:
             evals (dict[str, float]): The evaluation metrics of the global model.
->>>>>>> cca2a52a
             client_evals (Iterable[Any]): The evaluation metrics of the clients.
         """
         for observer in self._observers:
@@ -435,15 +376,6 @@
     def __repr__(self) -> str:
         return str(self)
 
-<<<<<<< HEAD
-    def save(self, path: str) -> None:
-        """Save the server/s state to file.
-
-        Args:
-            path (str): The path to save the server.
-        """
-        state = {
-=======
     def state_dict(self) -> dict:
         """Return the server's state as a dictionary.
 
@@ -451,14 +383,10 @@
             dict: The server's state.
         """
         return {
->>>>>>> cca2a52a
             "model": self.model.state_dict(),
             "rounds": self.rounds,
             "participants": self._participants
         }
-<<<<<<< HEAD
-        torch.save(state, path)
-=======
 
     def save(self, path: str) -> None:
         """Save the server's state to file.
@@ -467,23 +395,14 @@
             path (str): The path to save the server.
         """
         torch.save(self.state_dict(), path)
->>>>>>> cca2a52a
 
     def load(self, path: str) -> None:
         """Load the server's state from file.
 
         Args:
-<<<<<<< HEAD
-            path (str): The path to load the server.
-        """
-        with openprg(path, "rb", transient=True) as file:
-            state = torch.load(file)
-        # state = torch.load(path)
-=======
             path (str): The path to load the server's state.
         """
         state = torch.load(path, weights_only=True)
->>>>>>> cca2a52a
         self.model.load_state_dict(state["model"])
         self.rounds = state["rounds"]
         self._participants = set(state["participants"])