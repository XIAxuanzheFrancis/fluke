"""This module contains the data utilities for ``fluke``."""
from __future__ import annotations
<<<<<<< HEAD
from sklearn.preprocessing import StandardScaler
from numpy.random import randint, shuffle, power, choice, dirichlet, permutation
import numpy as np
from typing import Sequence, Optional
=======

import sys
from typing import Optional, Sequence

import numpy as np
>>>>>>> cca2a52a
import rich
import torch
from numpy.random import (choice, dirichlet, permutation, power, randint,
                          shuffle)
from sklearn.model_selection import train_test_split

sys.path.append(".")
sys.path.append("..")


from .. import DDict  # NOQA

__all__ = [
    'datasets',
    'support',
    'DataContainer',
    'FastDataLoader',
    'DataSplitter',
    'DummyDataSplitter'
]


class DataContainer:
    """Container for train and test data.

    Args:
        X_train (torch.Tensor): The training data.
        y_train (torch.Tensor): The training labels.
        X_test (torch.Tensor): The test data.
        y_test (torch.Tensor): The test labels.
        num_classes (int): The number of classes.
        transforms (Optional[callable], optional): The transformation to be applied to the data
          when loaded. Defaults to None.
    """

    def __init__(self,
                 X_train: torch.Tensor,
                 y_train: torch.Tensor,
                 X_test: torch.Tensor,
                 y_test: torch.Tensor,
                 num_classes: int,
                 transforms: Optional[callable] = None):
        self.train = (X_train, y_train)
        self.test = (X_test, y_test)
        self.num_features = np.prod([i for i in X_train.shape[1:]]).item()
        self.num_classes = num_classes
        self.transforms = transforms


class FastDataLoader:
    """
    A DataLoader-like object for a set of tensors that can be much faster than
    TensorDataset + DataLoader because dataloader grabs individual indices of
    the dataset and calls cat (slow).

    Note:
        This implementation is based on the following discussion:
        https://discuss.pytorch.org/t/dataloader-much-slower-than-manual-batching/27014/6

    Args:
        *tensors (Sequence[torch.Tensor]): tensors to be loaded.
        batch_size (int): batch size.
        shuffle (bool): whether the data should be shuffled.
        transforms (Optional[callable]): the transformation to be applied to the data. Defaults to
          None.
        percentage (float): the percentage of the data to be used.
        skip_singleton (bool): whether to skip batches with a single element. If you have batchnorm
          layers, you might want to set this to ``True``.
        single_batch (bool): whether to return a single batch at each generator iteration.

    Caution:
        When sampling a percentage of the data (i.e., ``percentage < 1``), the data is sampled at
        each epoch. This means that the data varies at each epoch. If you want to keep the data
        constant across epochs, you should sample the data once and pass the sampled
        data to the :class:`FastDataLoader` and set the ``percentage`` parameter to ``1.0``.

    Attributes:
        tensors (Sequence[torch.Tensor]): Tensors of the dataset. Ideally, the first tensor should
          be the input data, and the second tensor should be the labels. However, this is not
          enforced and the user is responsible for ensuring that the tensors are used correctly.
        batch_size (int): batch size.
        shuffle (bool): whether the data should be shuffled at each epoch. If ``True``, the data is
          shuffled at each iteration.
        transforms (callable): the transformation to be applied to the data.
        percentage (float): the percentage of the data to be used. If `1.0`, all the data is used.
          Otherwise, the data is sampled according to the given percentage.
        skip_singleton (bool): whether to skip batches with a single element. If you have batchnorm
          layers, you might want to set this to ``True``.
        single_batch (bool): whether to return a single batch at each generator iteration.
        size (int): the size of the dataset according to the percentage of the data to be used.
        max_size (int): the total size (regardless of the sampling percentage) of the dataset.

    Raises:
        AssertionError: if the tensors do not have the same size along the first dimension.
    """

    def __init__(self,
                 *tensors: torch.Tensor,
                 num_labels: int,
                 batch_size: int = 32,
                 shuffle: bool = False,
                 transforms: Optional[callable] = None,
                 percentage: float = 1.0,
                 skip_singleton: bool = True,
                 single_batch: bool = False):
        assert all(t.shape[0] == tensors[0].shape[0] for t in tensors), \
            "All tensors must have the same size along the first dimension."
        self.tensors: Sequence[torch.Tensor] = tensors
        self.num_labels: int = num_labels
        self.max_size = self.tensors[0].shape[0]
        self.set_sample_size(percentage)
        self.shuffle: bool = shuffle
        self.skip_singleton: bool = skip_singleton
        self.batch_size: int = batch_size if batch_size > 0 else self.size
        self.single_batch: bool = single_batch
<<<<<<< HEAD
        self.__i = 0
=======
        self.transforms: callable = transforms
        self.__i: int = 0
>>>>>>> cca2a52a

    def __getitem__(self, index: int) -> tuple:
        """Get the entry at the given index for each tensor.

        Args:
            index (int): the index.

        Raises:
            IndexError: if the index is out of bounds.

        Returns:
            tuple: the entry at the given index for each tensor.
        """
        if index >= self.max_size:
            raise IndexError("Index out of bounds.")
        if self.transforms is not None:
            return (*[self.transforms(t[index])
                      for t in self.tensors[:-1]], self.tensors[-1][index])
        return tuple(t[index] for t in self.tensors)

    def set_sample_size(self, percentage: float) -> int:
        """Set the sample size.

        Args:
            percentage (float): the percentage of the data to be used.

        Returns:
            int: the sample size.
        """
        if percentage > 1.0 or percentage <= 0.0:
            raise ValueError("percentage must be in (0, 1]")
        self.size = max(int(self.tensors[0].shape[0] * percentage), 1)

        if self.size < self.max_size:
            r = torch.randperm(self.max_size)
            self.tensors = [t[r] for t in self.tensors]

        return self.size

    @property
    def batch_size(self) -> int:
        """Get the batch size.

        Returns:
            int: the batch size.
        """
        return self._batch_size

    @batch_size.setter
    def batch_size(self, value: int) -> None:
        """Set the batch size.

        Args:
            value (int): the new batch size.

        Raises:
            ValueError: if the batch size is not positive.
        """
        if value <= 0:
            raise ValueError("batch_size must be > 0")
        self._batch_size = value
        n_batches, remainder = divmod(self.size, self._batch_size)
        if remainder > 0:
            n_batches += 1
        self.n_batches = n_batches

    def __iter__(self):
        if self.shuffle:
            r = torch.randperm(self.size)
            self.tensors = [t[r] for t in self.tensors]
        self.__i = 0
        return self

    def __next__(self) -> tuple:
        if self.single_batch and self.__i > 0:
            raise StopIteration
        if self.__i >= self.size:
            raise StopIteration
<<<<<<< HEAD
        batch = tuple(t[self.__i: self.__i+self._batch_size] for t in self.tensors)
=======

        if self.transforms is not None:
            batch = (*[self.transforms(t[self.__i: self.__i+self._batch_size])
                       for t in self.tensors[:-1]],
                     self.tensors[-1][self.__i: self.__i+self._batch_size])
        else:
            batch = tuple(t[self.__i: self.__i+self._batch_size] for t in self.tensors)
>>>>>>> cca2a52a
        # Useful in case of batch norm layers
        if self.skip_singleton and batch[0].shape[0] == 1:
            raise StopIteration
        self.__i += self._batch_size
        return batch

    def __len__(self) -> int:
        return self.n_batches


class DataSplitter:
    """Utility class for splitting the data across clients."""

    def _safe_train_test_split(self,
                               X: torch.Tensor,
                               y: torch.Tensor,
                               test_size: float,
                               client_id: int | None = None) -> tuple[torch.Tensor, torch.Tensor]:
        try:
            if test_size == 0.0:
                return X, None, y, None
            else:
                return train_test_split(X, y, test_size=test_size, stratify=y)
        except ValueError:
            client_str = f"[Client {client_id}]" if client_id is not None else ""
            rich.print(
                f"[bold red]Warning{client_str}: [/bold red] Stratified split failed. " +
                "Falling back to random split."
            )
            return train_test_split(X, y, test_size=test_size)

    def __init__(self,
                 dataset: DataContainer,
                 distribution: str = "iid",
                 client_split: float = 0.0,
                 sampling_perc: float = 1.0,
                 server_test: bool = True,
                 keep_test: bool = True,
                 server_split: float = 0.0,
                 uniform_test: bool = False,
                 dist_args: DDict = None):
        """Initialize the ``DataSplitter``.

        Args:
            dataset (DataContainer or str): The dataset.
            distribution (str, optional): The data distribution function. Defaults to
              ``"iid"``.
            client_split (float, optional): The size of the client's test set. Defaults to 0.0.
            sampling_perc (float, optional): The percentage of the data to be used. Defaults to 1.0.
            server_test (bool, optional): Whether to keep a server test set. Defaults to True.
            keep_test (bool, optional): Whether to keep the test set provided by the dataset.
              Defaults to ``True``.
            server_split (float, optional): The size of the server's test set. Defaults to 0.0. This
              parameter is used only if ``server_test`` is ``True`` and ``keep_test`` is
              ``False``.
            uniform_test (bool, optional): Whether to distribute the test set in a IID across the
              clients. If ``False``, the test set is distributed according to the distribution
              function. Defaults to ``False``.
            builder_args (DDict, optional): The arguments for the dataset class. Defaults to None.
            dist_args (DDict, optional): The arguments for the distribution function. Defaults to
              ``None``.

        Raises:
            AssertionError: If the parameters are not in the correct range or configuration.
        """
        assert 0 <= client_split <= 1, "client_split must be between 0 and 1."
        assert 0 <= sampling_perc <= 1, "sampling_perc must be between 0 and 1."
        assert 0 <= server_split <= 1, "server_split must be between 0 and 1."
        if not keep_test and server_test and server_split == 0.0:
            raise AssertionError(
                "server_split must be > 0.0 if server_test is True and keep_test is False.")
        if not server_test and client_split == 0.0:
            raise AssertionError("Either client_split > 0 or server_test = True must be true.")

        self.data_container: DataContainer = dataset
        self.distribution: str = distribution
        self.client_split: float = client_split
        self.sampling_perc: float = sampling_perc
        self.keep_test: bool = keep_test
        self.server_test: bool = server_test
        self.server_split: float = server_split
        self.uniform_test: bool = uniform_test
        self.dist_args: DDict = dist_args if dist_args is not None else DDict()

    @property
    def num_classes(self) -> int:
        """Return the number of classes of the dataset.

        Returns:
            int: The number of classes.
        """
        return self.data_container.num_classes

    def assign(self,
               n_clients: int,
               batch_size: int = 32) -> tuple[tuple[FastDataLoader,
                                                    Optional[FastDataLoader]],
                                              FastDataLoader]:
        """Assign the data to the clients and the server according to the configuration.
        Specifically, we can have the following scenarios:

        1. ``server_test = True`` and ``keep_test = True``: The server has a test set that
           corresponds to the test set of the dataset. The clients have a training set and,
           if ``client_split > 0``, a test set.
        2. ``server_test = True`` and ``keep_test = False``: The server has a test set that
           is sampled from the whole dataset (training set and test set are merged). The server's
           sample size is indicated by the ``server_split`` parameter. The clients have a training
           set and, if ``client_split > 0``, a test set.
        3. ``server_test = False`` and ``keep_test = True``: The server does not have a test set.
           The clients have a training set and a test set that corresponds to the test set of the
           dataset distributed uniformly across the clients. In this case the ``client_split`` is
           ignored.
        4. ``server_test = False`` and ``keep_test = False``: The server does not have a test set.
           The clients have a training set and, if ``client_split > 0``, a test set.

        If ``uniform_test = False``, the training and test set are distributed across the clients
        according to the provided distribution. The only exception is done for the test set in
        scenario 3. The test set is IID distributed across clients if ``uniform_test = True``.

        Args:
            n_clients (int): The number of clients.
            batch_size (Optional[int], optional): The batch size. Defaults to 32.

        Returns:
            tuple[tuple[FastDataLoader, Optional[FastDataLoader]], FastDataLoader]:
              The clients' training and testing assignments and the server's testing assignment.
        """
        tranforms = self.data_container.transforms
        if self.server_test and self.keep_test:
            server_X, server_Y = self.data_container.test
            client_X, client_Y = self.data_container.train
            client_Xtr, client_Xte, client_Ytr, client_Yte = self._safe_train_test_split(
                client_X, client_Y, test_size=self.client_split)
        elif not self.keep_test:
            Xtr, ytr = self.data_container.train
            Xte, yte = self.data_container.test
            # Merge and shuffle the data
            X, Y = torch.cat((Xtr, Xte), dim=0), torch.cat((ytr, yte), dim=0)
            idx = torch.randperm(X.size(0))
            X, Y = X[idx], Y[idx]
            # Split the data
            if self.server_test:
                client_X, server_X, client_Y, server_Y = train_test_split(
                    X, Y, test_size=self.server_split)
            else:
                server_X, server_Y = None, None
                client_X, client_Y = X, Y
            client_Xtr, client_Xte, client_Ytr, client_Yte = self._safe_train_test_split(
                client_X, client_Y, test_size=self.client_split)

        else:  # keep_test and not server_test
            server_X, server_Y = None, None
            client_Xtr, client_Ytr = self.data_container.train
            client_Xte, client_Yte = self.data_container.test

        assignments_tr, assignments_te = self._iidness_functions[self.distribution](
            self,
            X_train=client_Xtr,
            y_train=client_Ytr,
            X_test=client_Xte if not self.uniform_test else None,
            y_test=client_Yte if not self.uniform_test else None,
            n=n_clients,
            **self.dist_args
        )

        if client_Xte is not None and self.uniform_test:
            assignments_te, _ = self.iid(client_Xte, client_Yte, None, None, n_clients)

        client_tr_assignments = []
        client_te_assignments = []
        for c in range(n_clients):
            Xtr_client, Ytr_client = client_Xtr[assignments_tr[c]], client_Ytr[assignments_tr[c]]
            client_tr_assignments.append(FastDataLoader(Xtr_client,
                                                        Ytr_client,
                                                        num_labels=self.num_classes,
                                                        batch_size=batch_size,
                                                        shuffle=True,
                                                        transforms=tranforms,
                                                        percentage=self.sampling_perc))
            if assignments_te is not None:
                Xte_client = client_Xte[assignments_te[c]]
                Yte_client = client_Yte[assignments_te[c]]
                client_te_assignments.append(FastDataLoader(Xte_client,
                                                            Yte_client,
                                                            num_labels=self.num_classes,
                                                            batch_size=batch_size,
                                                            shuffle=True,
                                                            percentage=self.sampling_perc))
            else:
                client_te_assignments.append(None)

        server_te = FastDataLoader(server_X, server_Y,
                                   num_labels=self.num_classes,
                                   batch_size=128,
                                   shuffle=True,
                                   percentage=self.sampling_perc) if self.server_test else None
        return (client_tr_assignments, client_te_assignments), server_te

    def iid(self,
            X_train: torch.Tensor,
            y_train: torch.Tensor,
            X_test: Optional[torch.Tensor],
            y_test: Optional[torch.Tensor],
            n: int) -> list[torch.Tensor]:
        """Distribute the examples uniformly across the users.

        Args:
            X_train (torch.Tensor): The training examples.
            y_train (torch.Tensor): The training labels. Not used.
            X_test (torch.Tensor): The test examples.
            y_test (torch.Tensor): The test labels. Not used.
            n (int): The number of clients upon which the examples are distributed.

        Returns:
            list[torch.Tensor]: The examples' ids assignment.
        """
        assert X_train.shape[0] >= n, "# of instances must be > than #clients"
        assert X_test is None or X_test.shape[0] >= n, "# of instances must be > than #clients"

        assigments = []
        for X in (X_train, X_test):
            if X is None:
                assigments.append(None)
                continue
            ex_client = X.shape[0] // n
            idx = np.random.permutation(X.shape[0])
            assigments.append([idx[range(ex_client*i, ex_client*(i+1))] for i in range(n)])
            # Assign the remaining examples one to every client until the examples are finished
            if X.shape[0] % n > 0:
                # assigments[-1] = np.concatenate((assigments[-1], idx[ex_client*n:]))
                for cid, eid in enumerate(range(ex_client*n, X.shape[0])):
                    assigments[-1][cid] = np.append(assigments[-1][cid], idx[eid])

        return assigments[0], assigments[1]

    def quantity_skew(self,
                      X_train: torch.Tensor,
                      y_train: torch.Tensor,  # not used
                      X_test: Optional[torch.Tensor],
                      y_test: Optional[torch.Tensor],  # not used
                      n: int,
                      min_quantity: int = 2,
                      alpha: float = 4.) -> list[torch.Tensor]:
        r"""
        Distribute the examples across the clients according to the following probability density
        function: :math:`P(x; a) = a x^{a-1}`
        where :math:`x` is the id of a client (:math:`x \in [0, n-1]`), and ``a = alpha > 0`` with

        - ``alpha = 1``: examples are equidistributed across clients;
        - ``alpha = 2``: the examples are "linearly" distributed across clients;
        - ``alpha >= 3``: the examples are power law distributed;
        - ``alpha`` :math:`\rightarrow \infty`: all clients but one have ``min_quantity`` examples,
          and the remaining user all the rest.

        Each client is guaranteed to have at least ``min_quantity`` examples.

        Args:
            X_train (torch.Tensor): The training examples.
            y_train (torch.Tensor): The training labels. Not used.
            X_test (torch.Tensor): The test examples.
            y_test (torch.Tensor): The test labels. Not used.
            n (int): The number of clients upon which the examples are distributed.
            min_quantity (int, optional): The minimum number of examples per client. Defaults to 2.
            alpha (float, optional): The skewness parameter. Defaults to 4.

        Returns:
            list[torch.Tensor]: The examples' ids assignment.
<<<<<<< HEAD
        """  # noqa: W605
        # The abow comment is to avoid flake8 error W605 (invalid escape sequence)
=======
        """
>>>>>>> cca2a52a
        assert min_quantity * \
            n <= X_train.shape[0], "# of training instances must be > than min_quantity*n"
        assert X_test is None or min_quantity * \
            n <= X_test.shape[0], "# of test instances must be > than min_quantity*n"
        assert min_quantity > 0, "min_quantity must be >= 1"

        s = np.array(power(alpha, X_train.shape[0] - min_quantity*n) * n, dtype=int)
        m = np.array([[i] * min_quantity for i in range(n)]).flatten()
        assignment_tr = np.concatenate([s, m])
        shuffle(assignment_tr)

        if X_test is None:
            return [np.where(assignment_tr == i)[0] for i in range(n)], None

        s = np.array(power(alpha, X_test.shape[0] - min_quantity*n) * n, dtype=int)
        m = np.array([[i] * min_quantity for i in range(n)]).flatten()
        assignment_te = np.concatenate([s, m])
        shuffle(assignment_te)

        assignments_tr = [np.where(assignment_tr == i)[0] for i in range(n)]
        assignments_te = [np.where(assignment_te == i)[0] for i in range(n)]
        return assignments_tr, assignments_te

    def label_quantity_skew(self,
                            X_train: torch.Tensor,  # not used
                            y_train: torch.Tensor,
                            X_test: Optional[torch.Tensor],  # not used
                            y_test: Optional[torch.Tensor],
                            n: int,
                            class_per_client: int = 2) -> list[torch.Tensor]:
        """
        This method distribute the data across client according to a specific type of skewness of
        the lables. Specifically:
        suppose each party only has data samples of ``class_per_client`` different labels.
        We first randomly assign ``class_per_client`` different label IDs to each party.
        Then, for the samples of each label, we randomly and equally divide them into the parties
        which own the label. In this way, the number of labels in each party is fixed, and there is
        no overlap between the samples of different parties.
        See: https://arxiv.org/pdf/2102.02079.pdf

        Args:
            X_train (torch.Tensor): The training examples. Not used.
            y_train (torch.Tensor): The training labels.
            X_test (torch.Tensor): The test examples. Not used.
            y_test (torch.Tensor): The test labels.
            n (int): The number of clients upon which the examples are distributed.
            class_per_client (int, optional): The number of classes per client. Defaults to 2.

        Returns:
            list[torch.Tensor]: The examples' ids assignment.
        """
        labels = set(torch.unique(torch.LongTensor(y_train)).numpy())
        assert 0 < class_per_client <= len(labels), "class_per_client must be > 0 and <= #classes"
        assert class_per_client * n >= len(labels), "class_per_client * n must be >= #classes"

        nlbl = [choice(len(labels), class_per_client, replace=False) for _ in range(n)]
        check = set().union(*[set(a) for a in nlbl])
        while len(check) < len(labels):
            missing = labels - check
            for m in missing:
                nlbl[randint(0, n)][randint(0, class_per_client)] = m
            check = set().union(*[set(a) for a in nlbl])
        class_map = {c: [u for u, lbl in enumerate(nlbl) if c in lbl] for c in labels}

        assignments = []
        for y in (y_train, y_test):
            if y is None:
                assignments.append(None)
                continue

            assignment = np.zeros(y.shape[0])
            for lbl, users in class_map.items():
                ids = np.where(y == lbl)[0]
                assignment[ids] = choice(users, len(ids))
            assignments.append([np.where(assignment == i)[0] for i in range(n)])

        return assignments[0], assignments[1]

    def label_dirichlet_skew(self,
                             X_train: torch.Tensor,
                             y_train: torch.Tensor,
                             X_test: Optional[torch.Tensor],
                             y_test: Optional[torch.Tensor],
                             n: int,
                             beta: float = .1,
                             min_ex_class: int = 2,
                             balanced: bool = True) -> list[torch.Tensor]:
        r"""
        The method samples :math:`p_k \sim \text{Dir}_n(\beta)` and allocates a :math:`p_{k,j}`
        proportion of the instances of class :math:`k` to party :math:`j`. Here
        :math:`\text{Dir}(\cdot)` denotes the Dirichlet distribution and beta is a concentration
        parameter :math:`(\beta > 0)`.
        See: https://arxiv.org/pdf/2102.02079.pdf

        Args:
            X_train (torch.Tensor): The training examples.
            y_train (torch.Tensor): The training labels.
            X_test (torch.Tensor): The test examples.
            y_test (torch.Tensor): The test labels.
            n (int): The number of clients upon which the examples are distributed.
            beta (float, optional): The concentration parameter. Defaults to 0.1.
            min_ex_class (int, optional): The minimum number of examples per class. Defaults to 2.
            balanced (bool, optional): Whether to ensure a balanced distribution of the examples.

        Returns:
            list[torch.Tensor]: The examples' ids assignment.
        """
        assert beta > 0, "beta must be > 0"
        assert min_ex_class * \
            n <= X_train.shape[0], "# of training nstances must be >= than min_ex_class * n"
        assert X_test is None or min_ex_class * \
            n <= X_test.shape[0], "# of test instances must be >= than min_ex_class * n"

        labels = list(torch.unique(torch.LongTensor(y_train)).numpy())
        pk = {c: dirichlet([beta]*n) for c in labels}
        for c in labels:
            shuffle(pk[c])

        cid_perm = permutation(n)
        idx_batch = [[[] for _ in range(n)],
                     [[] for _ in range(n)]]
        for iy, y in enumerate([y_train, y_test]):
            if y is None:
                continue

            samples_avg = y.shape[0] / n

            shuffle(labels)
            for c in labels:
                # get the ids of the examples of class c
                ids = np.where(y == c)[0]
                shuffle(ids)

                # Assign the minimum number of examples per class
                idx_batch[iy] = [
                    idx_j + ids[i * min_ex_class: (i + 1) * min_ex_class].tolist()
                    for i, idx_j in enumerate(idx_batch[iy])
                ]
                ids = ids[n * min_ex_class:]

                # compute the proportions
                proportions = np.array([p * (len(idx_j) < samples_avg)
                                        for p, idx_j in zip(pk[c], idx_batch[iy])])
                proportions = proportions / proportions.sum()

                # fix the proportions to ensure a balanced distribution of the examples
                fixed = []
                samples_avg = np.ceil(samples_avg)
                while balanced:
                    to_fix = False
                    proportions_int = (proportions * len(ids)).astype(int)
                    for i in range(n):
                        if i in fixed:
                            continue

                        # check if the client has more than the average number of examples
                        surplus = len(idx_batch[iy][i]) + proportions_int[i] - samples_avg
                        if surplus > 0 and proportions_int[i] > 0:
                            to_fix = True
                            # redistribute the surplus examples
                            # saturate the examples for the client
                            proportions[i] = max(
                                (samples_avg - len(idx_batch[iy][i])) / len(ids), 0)
                            fixed.append(i)

                            # given that we have fixed the proportion for client i, we need to
                            # redistribute the surplus examples to the other clients
                            # so, clients with a 0 proportion will receive a small value
                            for j in range(n):
                                if j not in fixed and proportions[j] == 0:
                                    proportions[j] += 1e-07

                            # normalize the proportions of the clients that have not been fixed
                            dd = np.sum([proportions[j] for j in range(n) if j not in fixed])
                            for j in range(n):
                                if j not in fixed:
                                    proportions[j] = proportions[j] / dd

                    if not to_fix:
                        break

                # assign the examples to the clients
                proportions = (np.cumsum(proportions) * len(ids)).astype(int)[:-1]
                idx_batch[iy] = [idx_j + idx.tolist()
                                 for idx_j, idx in zip(idx_batch[iy],
                                                       np.split(ids, proportions))]

        # change idx_batch according to cid_perm
        idx_batch = [[idx_batch[i][cid_perm[j]] for j in range(n)] for i in range(2)]
        return idx_batch[0], idx_batch[1] if y_test is not None else None

    def label_pathological_skew(self,
                                X_train: torch.Tensor,  # not used
                                y_train: torch.Tensor,
                                X_test: Optional[torch.Tensor],  # not used
                                y_test: Optional[torch.Tensor],
                                n: int,
                                shards_per_client: int = 2) -> list[torch.Tensor]:
        """
        The method first sort the data by label, divide it into ``n * shards_per_client`` shards,
        and assign each of ``n`` clients ``shards_per_client`` shards. This is a pathological
        non-IID partition of the data, as most clients will only have examples of a limited number
        of classes.
        See: http://proceedings.mlr.press/v54/mcmahan17a/mcmahan17a.pdf

        Args:
            X_train (torch.Tensor): The training examples. Not used.
            y_train (torch.Tensor): The training labels.
            X_test (torch.Tensor): The test examples. Not used.
            y_test (torch.Tensor): The test labels.
            n (int): The number of clients upon which the examples are distributed.
            shards_per_client (int, optional): The number of shards per client. Defaults to 2.

        Returns:
            list[torch.Tensor]: The examples' ids assignment.
        """
        n_shards = int(shards_per_client * n)
        sorted_ids_tr = np.argsort(y_train)
        shard_size_tr = int(np.ceil(len(y_train) / n_shards))
        assignments_tr = np.zeros(y_train.shape[0])

        assignments_te = None
        if y_test is not None:
            sorted_ids_te = np.argsort(y_test)
            shard_size_te = int(np.ceil(len(y_test) / n_shards))
            assignments_te = np.zeros(y_test.shape[0])

        perm = permutation(n_shards)
        j = 0
        for i in range(n):
            for _ in range(shards_per_client):
                left = perm[j] * shard_size_tr
                right = min((perm[j]+1) * shard_size_tr, len(y_train))
                assignments_tr[sorted_ids_tr[left:right]] = i

                if y_test is not None:
                    left = perm[j] * shard_size_te
                    right = min((perm[j]+1) * shard_size_te, len(y_test))
                    assignments_te[sorted_ids_te[left:right]] = i

                j += 1
        assignments_tr = [np.where(assignments_tr == i)[0] for i in range(n)]
        if y_test is not None:
            assignments_te = [np.where(assignments_te == i)[0] for i in range(n)]
        return assignments_tr, assignments_te

    _iidness_functions = {
        "iid": iid,
        "qnt": quantity_skew,
        # "classwise_qnt": classwise_quantity_skew,
        "lbl_qnt": label_quantity_skew,
        "dir": label_dirichlet_skew,
        "pathological": label_pathological_skew,
        # "covariate": covariate_shift
    }


class DummyDataSplitter(DataSplitter):
    """
    This data splitter assumes that the data is already pre-assigned to the clients.
    This must be used in the case you start with a pre-divided datasets that you want to use as
    is (e.g., FEMNIST and Shakespeare).
    """

    def __init__(self,
                 dataset: tuple[FastDataLoader,
                                Optional[FastDataLoader],
                                Optional[FastDataLoader]],
                 builder_args: DDict = None,
                 **kwargs):
        self.data_container: DataContainer = None
        self.distribution: str = "iid"
        self.client_split: float = None
        self.sampling_perc: float = 1.0
        (self.client_tr_assignments, self.client_te_assignments, self.server_te) = dataset
        self._num_classes: int = self._compute_num_classes()

    def _compute_num_classes(self) -> int:

        labels = set()
        for ftdl in self.client_tr_assignments:
            y = ftdl.tensors[1]
            labels.update(set(list(y.numpy().flatten())))

        for ftdl in self.client_te_assignments:
            if ftdl:
                y = ftdl.tensors[1]
                labels.update(set(list(y.numpy().flatten())))

        if self.server_te:
            y = self.server_te.tensors[1]
            labels.update(set(list(y.numpy().flatten())))

        return len(labels)

    # def num_features(self) -> int:
    #     return self._num_features

    def num_classes(self) -> int:
        return self._num_classes

    def assign(self, n_clients: int, batch_size: Optional[int] = None):
        """This override of the :meth:`DataSplitter.assign` method returns the pre-assigned data.
        No further processing and computation is done.

        Important:
           The arguments of this method are not used.

        Args:
            n_clients (int): The number of clients.
            batch_size (Optional[int], optional): The batch size. Defaults to None.

        Returns:
            tuple[tuple[FastDataLoader, Optional[FastDataLoader]], FastDataLoader]: The clients'
            training and testing assignments and the server's testing assignment.
        """
        return (self.client_tr_assignments, self.client_te_assignments), self.server_te<|MERGE_RESOLUTION|>--- conflicted
+++ resolved
@@ -1,17 +1,10 @@
 """This module contains the data utilities for ``fluke``."""
 from __future__ import annotations
-<<<<<<< HEAD
-from sklearn.preprocessing import StandardScaler
-from numpy.random import randint, shuffle, power, choice, dirichlet, permutation
-import numpy as np
-from typing import Sequence, Optional
-=======
 
 import sys
 from typing import Optional, Sequence
 
 import numpy as np
->>>>>>> cca2a52a
 import rich
 import torch
 from numpy.random import (choice, dirichlet, permutation, power, randint,
@@ -127,12 +120,8 @@
         self.skip_singleton: bool = skip_singleton
         self.batch_size: int = batch_size if batch_size > 0 else self.size
         self.single_batch: bool = single_batch
-<<<<<<< HEAD
-        self.__i = 0
-=======
         self.transforms: callable = transforms
         self.__i: int = 0
->>>>>>> cca2a52a
 
     def __getitem__(self, index: int) -> tuple:
         """Get the entry at the given index for each tensor.
@@ -211,9 +200,6 @@
             raise StopIteration
         if self.__i >= self.size:
             raise StopIteration
-<<<<<<< HEAD
-        batch = tuple(t[self.__i: self.__i+self._batch_size] for t in self.tensors)
-=======
 
         if self.transforms is not None:
             batch = (*[self.transforms(t[self.__i: self.__i+self._batch_size])
@@ -221,7 +207,6 @@
                      self.tensors[-1][self.__i: self.__i+self._batch_size])
         else:
             batch = tuple(t[self.__i: self.__i+self._batch_size] for t in self.tensors)
->>>>>>> cca2a52a
         # Useful in case of batch norm layers
         if self.skip_singleton and batch[0].shape[0] == 1:
             raise StopIteration
@@ -489,12 +474,7 @@
 
         Returns:
             list[torch.Tensor]: The examples' ids assignment.
-<<<<<<< HEAD
-        """  # noqa: W605
-        # The abow comment is to avoid flake8 error W605 (invalid escape sequence)
-=======
-        """
->>>>>>> cca2a52a
+        """
         assert min_quantity * \
             n <= X_train.shape[0], "# of training instances must be > than min_quantity*n"
         assert X_test is None or min_quantity * \
