--- conflicted
+++ resolved
@@ -10,12 +10,8 @@
 from torch import device
 from torch.nn import Module
 from torch.optim import Optimizer
-<<<<<<< HEAD
-import sys
-=======
 from torch.optim.lr_scheduler import LRScheduler
 
->>>>>>> cca2a52a
 sys.path.append(".")
 
 from . import DDict, GlobalSettings, ObserverSubject  # NOQA
@@ -366,11 +362,7 @@
                  optimizer_cfg: OptimizerConfigurator,
                  loss_fn: Module,
                  local_epochs: int = 3,
-<<<<<<< HEAD
-                 **kwargs):
-=======
                  **kwargs: dict[str, Any]):
->>>>>>> cca2a52a
         super().__init__(index, train_set, test_set, optimizer_cfg, loss_fn, local_epochs)
         self.personalized_model: Module = model
 
