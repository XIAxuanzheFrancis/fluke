"""Implementation of the FedAMP [FedAMP21]_ algorithm.

References:
    .. [FedAMP21] Yutao Huang, Lingyang Chu, Zirui Zhou, Lanjun Wang, Jiangchuan Liu, Jian Pei, Yong
       Zhang. Personalized Cross-Silo Federated Learning on Non-IID Data. In AAAI (2021).
       URL: https://arxiv.org/abs/2007.03797
"""
<<<<<<< HEAD
from torch.nn import Module
import torch
from typing import Iterable
from copy import deepcopy
=======
>>>>>>> cca2a52a
import sys
from copy import deepcopy
from typing import Any, Iterable

import torch
from torch.nn import Module

sys.path.append(".")
sys.path.append("..")

from ..client import PFLClient  # NOQA
from ..comm import Message  # NOQA
from ..data import FastDataLoader  # NOQA
from ..server import Server  # NOQA
from ..utils import OptimizerConfigurator, clear_cache  # NOQA
from ..utils.model import safe_load_state_dict  # NOQA
from . import PersonalizedFL  # NOQA


class FedAMPClient(PFLClient):
    def __init__(self,
                 index: int,
                 model: Module,
                 train_set: FastDataLoader,
                 test_set: FastDataLoader,
                 optimizer_cfg: OptimizerConfigurator,
                 loss_fn: torch.nn.Module,
                 local_epochs: int,
                 lam: float,
<<<<<<< HEAD
                 **kwargs):
=======
                 **kwargs: dict[str, Any]):
>>>>>>> cca2a52a
        super().__init__(index=index, model=model, train_set=train_set, test_set=test_set,
                         optimizer_cfg=optimizer_cfg, loss_fn=loss_fn, local_epochs=local_epochs,
                         **kwargs)
        self.hyper_params.update(lam=lam)
        self.model = deepcopy(self.personalized_model)

    def _alpha(self):
        return self.optimizer.param_groups[0]["lr"]

    def _proximal_loss(self, local_model, u_model):
        proximal_term = 0.0
        for w, w_t in zip(local_model.parameters(), u_model.parameters()):
            proximal_term += torch.norm(w - w_t)**2
        return (self.hyper_params.lam / (2 * self._alpha())) * proximal_term

    def receive_model(self) -> None:
        try:
            msg = self.channel.receive(self, self.server, msg_type="model")
            safe_load_state_dict(self.personalized_model, msg.payload.state_dict())
        except ValueError:
            pass

    def fit(self, override_local_epochs: int = 0) -> float:
        epochs = override_local_epochs if override_local_epochs else self.hyper_params.local_epochs
        self.model.to(self.device)
        self.personalized_model.to(self.device)
        self.model.train()

        if self.optimizer is None:
            self.optimizer, self.scheduler = self.optimizer_cfg(self.model)

        running_loss = 0.0
        for _ in range(epochs):
            for _, (X, y) in enumerate(self.train_set):
                X, y = X.to(self.device), y.to(self.device)
                self.optimizer.zero_grad()
                y_hat = self.model(X)
                loss = self.hyper_params.loss_fn(
                    y_hat, y) + self._proximal_loss(self.model, self.personalized_model)
                loss.backward()
                self.optimizer.step()
                running_loss += loss.item()
            self.scheduler.step()

        running_loss /= (epochs * len(self.train_set))
        self.model.to("cpu")
        self.personalized_model.to("cpu")
        clear_cache()

        return running_loss


class FedAMPServer(Server):

    def __init__(self,
                 model: Module,
<<<<<<< HEAD
                 test_data: FastDataLoader,
                 clients: Iterable[PFLClient],
                 eval_every: int = 1,
=======
                 test_set: FastDataLoader,  # not used
                 clients: Iterable[PFLClient],
>>>>>>> cca2a52a
                 sigma: float = 0.1,
                 alpha: float = 0.1):
        super().__init__(model=model, test_set=None, clients=clients, weighted=False)
        self.hyper_params.update(
            sigma=sigma,
            alpha=alpha
        )

    def __e(self, x: float):
        return torch.exp(-x / self.hyper_params.sigma) / self.hyper_params.sigma

    def _empty_model(self):
        empty_model = deepcopy(self.model)
        for param in empty_model.parameters():
            param.data.zero_()
        return empty_model

    @torch.no_grad()
    def aggregate(self, eligible: Iterable[PFLClient]) -> None:
        clients_model = self.get_client_models(eligible, state_dict=False)
        clients_model = [client for client in clients_model]

        for i, client in enumerate(eligible):
            ci_model = clients_model[i]
            ui_model = self._empty_model()

            coef = torch.zeros(len(eligible))
            for j, cj_model in enumerate(clients_model):
                if i != j:
                    weights_i = torch.cat([p.data.view(-1)
                                           for p in ci_model.parameters()], dim=0)
                    weights_j = torch.cat([p.data.view(-1)
                                           for p in cj_model.parameters()], dim=0)
                    sub = (weights_i - weights_j).view(-1)
                    sub = torch.dot(sub, sub)
                    coef[j] = self.hyper_params.alpha * self.__e(sub)
            coef[i] = 1 - torch.sum(coef)

            for j, cj_model in enumerate(clients_model):
                for param_i, param_j in zip(ui_model.parameters(), cj_model.parameters()):
                    param_i.data += coef[j] * param_j

            self.channel.send(Message(ui_model, "model", self), client)

    def broadcast_model(self, eligible: Iterable[PFLClient]) -> None:
        # Models have already been sent to clients in aggregate
        pass


class FedAMP(PersonalizedFL):

    def get_client_class(self) -> PFLClient:
        return FedAMPClient

    def get_server_class(self) -> Server:
        return FedAMPServer<|MERGE_RESOLUTION|>--- conflicted
+++ resolved
@@ -5,13 +5,6 @@
        Zhang. Personalized Cross-Silo Federated Learning on Non-IID Data. In AAAI (2021).
        URL: https://arxiv.org/abs/2007.03797
 """
-<<<<<<< HEAD
-from torch.nn import Module
-import torch
-from typing import Iterable
-from copy import deepcopy
-=======
->>>>>>> cca2a52a
 import sys
 from copy import deepcopy
 from typing import Any, Iterable
@@ -41,11 +34,7 @@
                  loss_fn: torch.nn.Module,
                  local_epochs: int,
                  lam: float,
-<<<<<<< HEAD
-                 **kwargs):
-=======
                  **kwargs: dict[str, Any]):
->>>>>>> cca2a52a
         super().__init__(index=index, model=model, train_set=train_set, test_set=test_set,
                          optimizer_cfg=optimizer_cfg, loss_fn=loss_fn, local_epochs=local_epochs,
                          **kwargs)
@@ -102,14 +91,8 @@
 
     def __init__(self,
                  model: Module,
-<<<<<<< HEAD
-                 test_data: FastDataLoader,
-                 clients: Iterable[PFLClient],
-                 eval_every: int = 1,
-=======
                  test_set: FastDataLoader,  # not used
                  clients: Iterable[PFLClient],
->>>>>>> cca2a52a
                  sigma: float = 0.1,
                  alpha: float = 0.1):
         super().__init__(model=model, test_set=None, clients=clients, weighted=False)
