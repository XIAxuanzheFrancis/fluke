"""Implementation of the [Moon21]_ algorithm.

References:
    .. [Moon21] Qinbin Li, Bingsheng He, and Dawn Song. Model-Contrastive Federated Learning.
       In CVPR (2021). URL: https://arxiv.org/abs/2103.16257
"""
<<<<<<< HEAD
from torch.nn import CosineSimilarity
import torch
from copy import deepcopy
=======
>>>>>>> cca2a52a
import sys
from copy import deepcopy
from typing import Any

import torch
from torch.nn import CosineSimilarity

sys.path.append(".")
sys.path.append("..")

from ..algorithms import CentralizedFL  # NOQA
from ..client import Client  # NOQA
from ..data import FastDataLoader  # NOQA
from ..utils import OptimizerConfigurator, clear_cache  # NOQA
from ..utils.model import safe_load_state_dict  # NOQA

__all__ = [
    "MOONClient",
    "MOON"
]


class MOONClient(Client):
    def __init__(self,
                 index: int,
                 train_set: FastDataLoader,
                 test_set: FastDataLoader,
                 optimizer_cfg: OptimizerConfigurator,
                 loss_fn: torch.nn.Module,
                 local_epochs: int,
                 mu: float,
                 tau: float,
<<<<<<< HEAD
                 **kwargs):
=======
                 **kwargs: dict[str, Any]):
>>>>>>> cca2a52a
        super().__init__(index=index, train_set=train_set, test_set=test_set,
                         optimizer_cfg=optimizer_cfg, loss_fn=loss_fn, local_epochs=local_epochs,
                         **kwargs)
        self.hyper_params.update(
            mu=mu,
            tau=tau
        )
        self.prev_model = None
        self.server_model = None

    def receive_model(self) -> None:
        model = self.channel.receive(self, self.server, msg_type="model").payload
        if self.model is None:
            # one of these deepcopy is not needed
            self.model = deepcopy(model)
            self.prev_model = deepcopy(model)
        else:
            self.prev_model.load_state_dict(deepcopy(self.model.state_dict()))
            safe_load_state_dict(self.model, deepcopy(model.state_dict()))
        self.server_model = model

    def fit(self, override_local_epochs: int = 0) -> float:
        epochs = override_local_epochs if override_local_epochs else self.hyper_params.local_epochs
        cos = CosineSimilarity(dim=-1).to(self.device)
        self.model.to(self.device)
        self.prev_model.to(self.device)
        self.server_model.to(self.device)
        self.model.train()
        if self.optimizer is None:
            self.optimizer, self.scheduler = self.optimizer_cfg(self.model)

        running_loss = 0.0
        for _ in range(epochs):
            for _, (X, y) in enumerate(self.train_set):
                X, y = X.to(self.device), y.to(self.device)
                self.optimizer.zero_grad()

                z_local = self.model.encoder(X)  # , -1)
                y_hat = self.model.head(z_local)
                loss_sup = self.hyper_params.loss_fn(y_hat, y)

                z_prev = self.prev_model.encoder(X)  # , -1)
                z_global = self.server_model.encoder(X)  # , -1)

                sim_lg = cos(z_local, z_global).reshape(-1, 1) / self.hyper_params.tau
                sim_lp = cos(z_local, z_prev).reshape(-1, 1) / self.hyper_params.tau
                loss_con = -torch.log(torch.exp(sim_lg) /
                                      (torch.exp(sim_lg) + torch.exp(sim_lp))).mean()

                loss = loss_sup + self.hyper_params.mu * loss_con
                loss.backward()
                self.optimizer.step()
                running_loss += loss.item()
            self.scheduler.step()

        running_loss /= (epochs * len(self.train_set))
        self.prev_model.to("cpu")
        self.server_model.to("cpu")
        self.model.to("cpu")
        clear_cache()
        return running_loss


class MOON(CentralizedFL):

    def get_client_class(self) -> Client:
        return MOONClient<|MERGE_RESOLUTION|>--- conflicted
+++ resolved
@@ -4,12 +4,6 @@
     .. [Moon21] Qinbin Li, Bingsheng He, and Dawn Song. Model-Contrastive Federated Learning.
        In CVPR (2021). URL: https://arxiv.org/abs/2103.16257
 """
-<<<<<<< HEAD
-from torch.nn import CosineSimilarity
-import torch
-from copy import deepcopy
-=======
->>>>>>> cca2a52a
 import sys
 from copy import deepcopy
 from typing import Any
@@ -42,11 +36,7 @@
                  local_epochs: int,
                  mu: float,
                  tau: float,
-<<<<<<< HEAD
-                 **kwargs):
-=======
                  **kwargs: dict[str, Any]):
->>>>>>> cca2a52a
         super().__init__(index=index, train_set=train_set, test_set=test_set,
                          optimizer_cfg=optimizer_cfg, loss_fn=loss_fn, local_epochs=local_epochs,
                          **kwargs)
