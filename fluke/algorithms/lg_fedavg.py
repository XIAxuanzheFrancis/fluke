"""Implementation of the [LG-FedAVG20]_ algorithm.

References:
    .. [LG-FedAVG20] Paul Pu Liang, Terrance Liu, Liu Ziyin, Nicholas B. Allen, Randy P. Auerbach,
       David Brent, Ruslan Salakhutdinov, Louis-Philippe Morency. Think Locally, Act Globally:
       Federated Learning with Local and Global Representations. In arXiv (2020).
       URL: https://arxiv.org/abs/2001.01523
"""
<<<<<<< HEAD
# from torch.nn import CrossEntropyLoss
from torch.nn.modules import Module
from typing import Any, Callable, Iterable
=======
>>>>>>> cca2a52a
import sys
from typing import Any, Iterable

# from torch.nn import CrossEntropyLoss
from torch.nn.modules import Module

sys.path.append(".")
sys.path.append("..")

from ..algorithms import PersonalizedFL  # NOQA
from ..client import PFLClient  # NOQA
from ..comm import Message  # NOQA
from ..data import FastDataLoader  # NOQA
from ..nets import EncoderHeadNet, HeadGlobalEncoderLocalNet  # NOQA
from ..server import Server  # NOQA
from ..utils import OptimizerConfigurator  # NOQA
from ..utils.model import safe_load_state_dict  # NOQA

__all__ = [
    "LGFedAVGClient",
    "LGFedAVGServer",
    "LGFedAVG"
]

# The implementation is almost identical to FedPerClient
# The difference lies in the part of the network that is local and the part that is global.
# One is the inverse of the other.


class LGFedAVGClient(PFLClient):

    def __init__(self,
                 index: int,
                 model: EncoderHeadNet,
                 train_set: FastDataLoader,
                 test_set: FastDataLoader,
                 optimizer_cfg: OptimizerConfigurator,
<<<<<<< HEAD
                 loss_fn: Callable[..., Any],  # In the paper it is fixed to CrossEntropyLoss
                 local_epochs: int = 3,
                 **kwargs):
=======
                 loss_fn: Module,  # In the paper it is fixed to CrossEntropyLoss
                 local_epochs: int = 3,
                 **kwargs: dict[str, Any]):
>>>>>>> cca2a52a
        super().__init__(index=index, model=HeadGlobalEncoderLocalNet(model), train_set=train_set,
                         test_set=test_set, optimizer_cfg=optimizer_cfg, loss_fn=loss_fn,
                         local_epochs=local_epochs, **kwargs)

    def send_model(self):
        self.channel.send(Message(self.model.get_global(), "model", self), self.server)

    def receive_model(self) -> None:
        if self.model is None:
            self.model = self.personalized_model  # personalized_model and model are the same
        msg = self.channel.receive(self, self.server, msg_type="model")
        safe_load_state_dict(self.model.get_global(), msg.payload.state_dict())


class LGFedAVGServer(Server):

    def __init__(self,
                 model: Module,
<<<<<<< HEAD
                 test_data: FastDataLoader,
                 clients: Iterable[PFLClient],
                 eval_every: int = 1,
=======
                 test_set: FastDataLoader,  # not used
                 clients: Iterable[PFLClient],
>>>>>>> cca2a52a
                 weighted: bool = False):
        super().__init__(model=model, test_set=None, clients=clients, weighted=weighted)


class LGFedAVG(PersonalizedFL):

    def get_client_class(self) -> PFLClient:
        return LGFedAVGClient

    def get_server_class(self) -> Server:
        return LGFedAVGServer<|MERGE_RESOLUTION|>--- conflicted
+++ resolved
@@ -6,12 +6,6 @@
        Federated Learning with Local and Global Representations. In arXiv (2020).
        URL: https://arxiv.org/abs/2001.01523
 """
-<<<<<<< HEAD
-# from torch.nn import CrossEntropyLoss
-from torch.nn.modules import Module
-from typing import Any, Callable, Iterable
-=======
->>>>>>> cca2a52a
 import sys
 from typing import Any, Iterable
 
@@ -49,15 +43,9 @@
                  train_set: FastDataLoader,
                  test_set: FastDataLoader,
                  optimizer_cfg: OptimizerConfigurator,
-<<<<<<< HEAD
-                 loss_fn: Callable[..., Any],  # In the paper it is fixed to CrossEntropyLoss
-                 local_epochs: int = 3,
-                 **kwargs):
-=======
                  loss_fn: Module,  # In the paper it is fixed to CrossEntropyLoss
                  local_epochs: int = 3,
                  **kwargs: dict[str, Any]):
->>>>>>> cca2a52a
         super().__init__(index=index, model=HeadGlobalEncoderLocalNet(model), train_set=train_set,
                          test_set=test_set, optimizer_cfg=optimizer_cfg, loss_fn=loss_fn,
                          local_epochs=local_epochs, **kwargs)
@@ -76,14 +64,8 @@
 
     def __init__(self,
                  model: Module,
-<<<<<<< HEAD
-                 test_data: FastDataLoader,
-                 clients: Iterable[PFLClient],
-                 eval_every: int = 1,
-=======
                  test_set: FastDataLoader,  # not used
                  clients: Iterable[PFLClient],
->>>>>>> cca2a52a
                  weighted: bool = False):
         super().__init__(model=model, test_set=None, clients=clients, weighted=weighted)
 
