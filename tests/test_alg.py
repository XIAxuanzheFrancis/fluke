--- conflicted
+++ resolved
@@ -1,9 +1,3 @@
-<<<<<<< HEAD
-from torch.nn import CrossEntropyLoss
-from torch.optim import SGD
-import torch
-=======
->>>>>>> cca2a52a
 import sys
 import tempfile
 from typing import Any
@@ -22,16 +16,9 @@
 from fluke.data.datasets import Datasets  # NOQA
 from fluke.evaluation import ClassificationEval  # NOQA
 from fluke.nets import MNIST_2NN  # NOQA
-<<<<<<< HEAD
-from fluke.comm import ChannelObserver, Message  # NOQA
-from fluke.algorithms import CentralizedFL, PersonalizedFL  # NOQA
-from fluke.algorithms.fedavg import FedAVG  # NOQA
-from fluke.utils import Configuration, get_class_from_qualified_name, ServerObserver  # NOQA
-=======
 from fluke.server import Server  # NOQA
 from fluke.utils import (ClientObserver, Configuration, ServerObserver,  # NOQA
                          get_class_from_qualified_name)
->>>>>>> cca2a52a
 from fluke.utils.log import Log  # NOQA
 
 
@@ -219,10 +206,7 @@
 
         assert fl2.server.rounds == fl.server.rounds
 
-<<<<<<< HEAD
-=======
-
->>>>>>> cca2a52a
+
 def _test_algo(exp_config, alg_config, rounds=1, oncpu=True):
     cfg = Configuration(exp_config, alg_config)
     GlobalSettings().set_seed(cfg.exp.seed)
@@ -257,29 +241,16 @@
 
 def test_apfl():
     apfl, log = _test_algo("./tests/configs/exp.yaml", "./tests/configs/alg/apfl.yaml")
-<<<<<<< HEAD
-    apfl, log = _test_algo("./tests/configs/exp.yaml", "./tests/configs/alg/apfl.yaml", oncpu=False)
-
-
-def test_ccvr():
-    # ccvr, log = _test_algo("./tests/configs/exp.yaml", "./tests/configs/alg/ccvr.yaml")
-    ccvr, log = _test_algo("./tests/configs/exp.yaml", "./tests/configs/alg/ccvr.yaml", oncpu=False)
-=======
     # apfl, log = _test_algo("./tests/configs/exp.yaml", "./tests/configs/alg/apfl.yaml", oncpu=False)
 
 
 def test_ccvr():
     ccvr, log = _test_algo("./tests/configs/exp.yaml", "./tests/configs/alg/ccvr.yaml")
     # ccvr, log = _test_algo("./tests/configs/exp.yaml", "./tests/configs/alg/ccvr.yaml", oncpu=False)
->>>>>>> cca2a52a
 
 
 def test_ditto():
     ditto, log = _test_algo("./tests/configs/exp.yaml", "./tests/configs/alg/ditto.yaml")
-<<<<<<< HEAD
-    ditto, log = _test_algo("./tests/configs/exp.yaml",
-                            "./tests/configs/alg/ditto.yaml", oncpu=False)
-=======
     # ditto, log = _test_algo("./tests/configs/exp.yaml",
     #                         "./tests/configs/alg/ditto.yaml", oncpu=False)
 
@@ -288,15 +259,10 @@
     fedala, log = _test_algo("./tests/configs/exp.yaml", "./tests/configs/alg/fedala.yaml")
     # fedala, log = _test_algo("./tests/configs/exp.yaml",
     #                          "./tests/configs/alg/fedala.yaml", oncpu=False)
->>>>>>> cca2a52a
 
 
 def test_fedamp():
     fedamp, log = _test_algo("./tests/configs/exp.yaml", "./tests/configs/alg/fedamp.yaml")
-<<<<<<< HEAD
-    fedamp, log = _test_algo("./tests/configs/exp.yaml",
-                             "./tests/configs/alg/fedamp.yaml", oncpu=False)
-=======
     # fedamp, log = _test_algo("./tests/configs/exp.yaml",
     #                          "./tests/configs/alg/fedamp.yaml", oncpu=False)
 
@@ -317,21 +283,12 @@
     fedaws, log = _test_algo("./tests/configs/exp.yaml", "./tests/configs/alg/fedaws.yaml")
     # fedaws, log = _test_algo("./tests/configs/exp.yaml",
     #                          "./tests/configs/alg/fedaws.yaml", oncpu=False)
->>>>>>> cca2a52a
 
 
 def test_fedbabu():
     fedbabu, log = _test_algo("./tests/configs/exp.yaml", "./tests/configs/alg/fedbabu.yaml")
     fedbabu, log = _test_algo("./tests/configs/exp.yaml", "./tests/configs/alg/fedbabu_head.yaml")
     fedbabu, log = _test_algo("./tests/configs/exp.yaml", "./tests/configs/alg/fedbabu_body.yaml")
-<<<<<<< HEAD
-    fedbabu, log = _test_algo("./tests/configs/exp.yaml",
-                              "./tests/configs/alg/fedbabu.yaml", oncpu=False)
-    fedbabu, log = _test_algo("./tests/configs/exp.yaml",
-                              "./tests/configs/alg/fedbabu_head.yaml", oncpu=False)
-    fedbabu, log = _test_algo("./tests/configs/exp.yaml",
-                              "./tests/configs/alg/fedbabu_body.yaml", oncpu=False)
-=======
     # fedbabu, log = _test_algo("./tests/configs/exp.yaml",
     #                           "./tests/configs/alg/fedbabu.yaml", oncpu=False)
     # fedbabu, log = _test_algo("./tests/configs/exp.yaml",
@@ -344,102 +301,10 @@
     fedbn, log = _test_algo("./tests/configs/exp.yaml", "./tests/configs/alg/fedbn.yaml")
     # fedbn, log = _test_algo("./tests/configs/exp.yaml",
     #                         "./tests/configs/alg/fedbn.yaml", oncpu=False)
->>>>>>> cca2a52a
 
 
 def test_feddyn():
     feddyn, log = _test_algo("./tests/configs/exp.yaml", "./tests/configs/alg/feddyn.yaml")
-<<<<<<< HEAD
-    feddyn, log = _test_algo("./tests/configs/exp.yaml",
-                             "./tests/configs/alg/feddyn.yaml", oncpu=False)
-
-
-def test_fedlc():
-    fedlc, log = _test_algo("./tests/configs/exp.yaml", "./tests/configs/alg/fedlc.yaml")
-    fedlc, log = _test_algo("./tests/configs/exp.yaml",
-                            "./tests/configs/alg/fedlc.yaml", oncpu=False)
-
-
-def test_fednova():
-    fednova, log = _test_algo("./tests/configs/exp.yaml", "./tests/configs/alg/fednova.yaml")
-    fednova, log = _test_algo("./tests/configs/exp.yaml",
-                              "./tests/configs/alg/fednova.yaml", oncpu=False)
-
-
-def test_fedper():
-    fedper, log = _test_algo("./tests/configs/exp.yaml", "./tests/configs/alg/fedper.yaml")
-    fedper, log = _test_algo("./tests/configs/exp.yaml",
-                             "./tests/configs/alg/fedper.yaml", oncpu=False)
-
-
-def test_fedrep():
-    fedrep, log = _test_algo("./tests/configs/exp.yaml", "./tests/configs/alg/fedrep.yaml")
-    fedrep, log = _test_algo("./tests/configs/exp.yaml",
-                             "./tests/configs/alg/fedrep.yaml", oncpu=False)
-
-
-def test_lgfedavg():
-    lgfedavg, log = _test_algo("./tests/configs/exp.yaml", "./tests/configs/alg/lg_fedavg.yaml")
-    lgfedavg, log = _test_algo("./tests/configs/exp.yaml",
-                               "./tests/configs/alg/lg_fedavg.yaml", oncpu=False)
-
-
-def test_moon():
-    moon, log = _test_algo("./tests/configs/exp.yaml", "./tests/configs/alg/moon.yaml")
-    moon, log = _test_algo("./tests/configs/exp.yaml", "./tests/configs/alg/moon.yaml", oncpu=False)
-
-
-def test_pfedme():
-    pfedme, log = _test_algo("./tests/configs/exp.yaml", "./tests/configs/alg/pfedme.yaml")
-    pfedme, log = _test_algo("./tests/configs/exp.yaml",
-                             "./tests/configs/alg/pfedme.yaml", oncpu=False)
-
-
-def test_scaffold():
-    scaffold, log = _test_algo("./tests/configs/exp.yaml", "./tests/configs/alg/scaffold.yaml")
-    scaffold, log = _test_algo("./tests/configs/exp.yaml",
-                               "./tests/configs/alg/scaffold.yaml", oncpu=False)
-
-
-def test_superfed():
-    superfed, log = _test_algo("./tests/configs/exp.yaml", "./tests/configs/alg/superfed.yaml", 3)
-    superfed, log = _test_algo("./tests/configs/exp.yaml",
-                               "./tests/configs/alg/superfed.yaml", 3, oncpu=False)
-
-
-def test_per_fedavg():
-    per_fedavg, log = _test_algo("./tests/configs/exp.yaml", "./tests/configs/alg/per_fedavg.yaml")
-    per_fedavg, log = _test_algo("./tests/configs/exp.yaml",
-                                 "./tests/configs/alg/per_fedavg.yaml", oncpu=False)
-    per_fedavg, log = _test_algo("./tests/configs/exp.yaml", "./tests/configs/alg/per_fedavg2.yaml")
-    per_fedavg, log = _test_algo("./tests/configs/exp.yaml",
-                                 "./tests/configs/alg/per_fedavg2.yaml", oncpu=False)
-
-
-def test_fedavg():
-    fedavg, log = _test_algo("./tests/configs/exp.yaml", "./tests/configs/alg/fedavg.yaml")
-    fedavg, log = _test_algo("./tests/configs/exp.yaml",
-                             "./tests/configs/alg/fedavg.yaml", oncpu=False)
-    # assert log.history[log.current_round]["accuracy"] >= 0.9642
-
-
-def test_fedbn():
-    fedbn, log = _test_algo("./tests/configs/exp.yaml", "./tests/configs/alg/fedbn.yaml")
-    fedbn, log = _test_algo("./tests/configs/exp.yaml",
-                            "./tests/configs/alg/fedbn.yaml", oncpu=False)
-
-
-def test_fedavgm():
-    fedavgm, log = _test_algo("./tests/configs/exp.yaml", "./tests/configs/alg/fedavgm.yaml")
-    fedavgm, log = _test_algo("./tests/configs/exp.yaml",
-                              "./tests/configs/alg/fedavgm.yaml", oncpu=False)
-
-
-def test_fedprox():
-    fedprox, log = _test_algo("./tests/configs/exp.yaml", "./tests/configs/alg/fedprox.yaml")
-    fedprox, log = _test_algo("./tests/configs/exp.yaml",
-                              "./tests/configs/alg/fedprox.yaml", oncpu=False)
-=======
     # feddyn, log = _test_algo("./tests/configs/exp.yaml",
     #                          "./tests/configs/alg/feddyn.yaml", oncpu=False)
 
@@ -526,51 +391,10 @@
     fedsam, log = _test_algo("./tests/configs/exp.yaml", "./tests/configs/alg/fedsam.yaml")
     # fedsam, log = _test_algo("./tests/configs/exp.yaml",
     #                          "./tests/configs/alg/fedsam.yaml", oncpu=False)
->>>>>>> cca2a52a
 
 
 def test_fedsgd():
     fedsgd, log = _test_algo("./tests/configs/exp.yaml", "./tests/configs/alg/fedsgd.yaml")
-<<<<<<< HEAD
-    fedsgd, log = _test_algo("./tests/configs/exp.yaml",
-                             "./tests/configs/alg/fedsgd.yaml", oncpu=False)
-
-
-def test_fedexp():
-    fedsgd, log = _test_algo("./tests/configs/exp.yaml", "./tests/configs/alg/fedsgd.yaml")
-    fedsgd, log = _test_algo("./tests/configs/exp.yaml",
-                             "./tests/configs/alg/fedsgd.yaml", oncpu=False)
-
-
-def test_fedproto():
-    fedproto, log = _test_algo("./tests/configs/exp.yaml", "./tests/configs/alg/fedproto.yaml")
-    fedproto, log = _test_algo("./tests/configs/exp.yaml",
-                               "./tests/configs/alg/fedproto.yaml", oncpu=False)
-
-
-def test_fedhp():
-    fedproto, log = _test_algo("./tests/configs/exp.yaml", "./tests/configs/alg/fedhp.yaml")
-    fedproto, log = _test_algo("./tests/configs/exp.yaml",
-                               "./tests/configs/alg/fedhp.yaml", oncpu=False)
-
-
-def test_fednh():
-    fedproto, log = _test_algo("./tests/configs/exp.yaml", "./tests/configs/alg/fednh.yaml")
-    fedproto, log = _test_algo("./tests/configs/exp.yaml",
-                               "./tests/configs/alg/fednh.yaml", oncpu=False)
-
-
-def test_fedopt():
-    fedopt, log = _test_algo("./tests/configs/exp.yaml", "./tests/configs/alg/fedadam.yaml")
-    fedopt, log = _test_algo("./tests/configs/exp.yaml", "./tests/configs/alg/fedadagrad.yaml")
-    fedopt, log = _test_algo("./tests/configs/exp.yaml", "./tests/configs/alg/fedyogi.yaml")
-    fedopt, log = _test_algo("./tests/configs/exp.yaml",
-                             "./tests/configs/alg/fedadam.yaml", oncpu=False)
-    fedopt, log = _test_algo("./tests/configs/exp.yaml",
-                             "./tests/configs/alg/fedadagrad.yaml", oncpu=False)
-    fedopt, log = _test_algo("./tests/configs/exp.yaml",
-                             "./tests/configs/alg/fedyogi.yaml", oncpu=False)
-=======
     # fedsgd, log = _test_algo("./tests/configs/exp.yaml",
     #                          "./tests/configs/alg/fedsgd.yaml", oncpu=False)
 
@@ -611,7 +435,6 @@
     superfed, log = _test_algo("./tests/configs/exp.yaml", "./tests/configs/alg/superfed.yaml", 3)
     # superfed, log = _test_algo("./tests/configs/exp.yaml",
     #                            "./tests/configs/alg/superfed.yaml", 3, oncpu=False)
->>>>>>> cca2a52a
 
 
 if __name__ == "__main__":
